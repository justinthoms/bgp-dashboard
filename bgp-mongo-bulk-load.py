#! /usr/bin/env python

import json
from pymongo import MongoClient
import fileinput
import ipaddress
import sys


def db_connect():
    """Return a connection to the Mongo Database."""
    client = MongoClient(host='localhost')
    return client.bgp


def initialize_database(db):
    """Drop existing data and create indexes"""
    db.bgp.drop()
    db.bgp.create_index('prefix')
    db.bgp.create_index('next_hop_asn')
    db.bgp.create_index('origin_as')
    db.bgp.create_index('nexthop')
    db.bgp.create_index('as_path')
    db.bgp.create_index('med')
    db.bgp.create_index('local_pref')
    db.bgp.create_index('withdrawal')
    db.bgp.create_index('ip_version')
    db.bgp.create_index('communities')
    db.bgp.create_index('prefix')


def build_json_update_entry(update_entry):
    """Take individual update entries from GoBGP and build json objects to be
    consumed as MonogoDB entries."""
    nexthop = as_path = next_hop_asn = origin_as = med = local_pref = withdrawal = None
    communities = []
    prefix = update_entry['nlri']['prefix']
    ip_version = ipaddress.ip_address(prefix.split('/', 1)[0]).version
    for attribute in update_entry['attrs']:
        if attribute['type'] == 3:
            nexthop = attribute['nexthop']
        elif attribute['type'] == 14:
            nexthop = attribute['nexthop']
        elif attribute['type'] == 2:
            try:
                as_path = attribute['as_paths'][0]['asns']
            except:
                as_path = None
            try:
                next_hop_asn = attribute['as_paths'][0]['asns'][0]
            except:
                next_hop_asn = None
            try:
                origin_as = attribute['as_paths'][0]['asns'][-1]
            except:
                origin_as = None
        elif attribute['type'] == 7:
            try:
                origin_as = attribute['as']
            except:
                origin_as = None
        elif attribute['type'] == 4:
            try:
                med = attribute['metric']
            except:
                med = None
        elif attribute['type'] == 8:
            try:
                communities = []
                for number in attribute['communities']:
                    communities.append(str(int(bin(number)[:-16], 2)) + ":" +
                                       str(int(bin(number)[-16:], 2)))
            except:
                communities = []
        elif attribute['type'] == 5:
            try:
                local_pref = attribute['value']
            except:
                local_pref = None
        else:
            pass
    if 'withdrawal' in update_entry:
        withdrawal = update_entry['withdrawal']
    else:
        withdrawal = None
    if 'age' in update_entry:
        timestamp = update_entry['age']
    else:
        timestamp = None

    return {'prefix': prefix,
            'nexthop': nexthop,
            'as_path': as_path,
            'next_hop_asn': next_hop_asn,
            'origin_as': origin_as,
            'med': med,
            'local_pref': local_pref,
            'withdrawal': withdrawal,
            'ip_version': ip_version,
            'communities': communities,
            'timestamp': timestamp}


def mongo_update(data, db):
    """Update the mongodb with json BGP update objects."""
    if data['withdrawal'] is True:
        result = db.bgp.delete_one({"prefix": data['prefix']})
        print('Del: %s' % (data['prefix']))
    else:
        result = db.bgp.update({"prefix": data['prefix']}, data, upsert=True)
        if result['nModified'] == 0:
            print('Add: %s' % (data['prefix']))
        elif result['nModified'] == 1:
            print('Mod: %s' % (data['prefix']))
        else:
            print('???: %s' % (data['prefix']))


<<<<<<< HEAD
for line in fileinput.input():
    try:
        v = json.loads(line)
        if type(v) is not list:
            db.bgp.drop()
            db.bgp.create_index('next_hop_asn')
            db.bgp.create_index('prefix')
            db.bgp.create_index('origin_as')
        elif 'error' in v:
            db.bgp.drop()
            db.bgp.create_index('next_hop_asn')
            db.bgp.create_index('prefix')
            db.bgp.create_index('origin_as')
        else:
            # print(v)
            prefix = None
            if v[0]['attrs'][0]['type'] == 14:
                for prefix in v[0]['attrs'][0]['value']:
                    mongo_update(build_object(prefix['prefix'], v))
            else:
                prefix = v[0]['nlri']['prefix']
                mongo_update(build_object(prefix, v))
    except:
        print(line)
        db.bgp.drop()
        db.bgp.create_index('next_hop_asn')
        db.bgp.create_index('prefix')
        db.bgp.create_index('origin_as')
=======
def main():
    """Read GoBGP RIB JSON update lists from stdin and send individual entries
    to be parsed and fed into Mongo."""
    db = db_connect()
    initialize_database(db)
    for line in fileinput.input():
        try:
            update_list = json.loads(line)
            for update_entry in update_list:
                if 'error' in update_entry:
                    pass
                else:
                    mongo_update(build_json_update_entry(update_entry), db)
        except Exception as err:
            print(err)
            pass


if __name__ == "__main__":
    sys.exit(main())
>>>>>>> ca248f01
<|MERGE_RESOLUTION|>--- conflicted
+++ resolved
@@ -9,7 +9,7 @@
 
 def db_connect():
     """Return a connection to the Mongo Database."""
-    client = MongoClient(host='localhost')
+    client = MongoClient(host='mongo')
     return client.bgp
 
 
@@ -116,36 +116,6 @@
             print('???: %s' % (data['prefix']))
 
 
-<<<<<<< HEAD
-for line in fileinput.input():
-    try:
-        v = json.loads(line)
-        if type(v) is not list:
-            db.bgp.drop()
-            db.bgp.create_index('next_hop_asn')
-            db.bgp.create_index('prefix')
-            db.bgp.create_index('origin_as')
-        elif 'error' in v:
-            db.bgp.drop()
-            db.bgp.create_index('next_hop_asn')
-            db.bgp.create_index('prefix')
-            db.bgp.create_index('origin_as')
-        else:
-            # print(v)
-            prefix = None
-            if v[0]['attrs'][0]['type'] == 14:
-                for prefix in v[0]['attrs'][0]['value']:
-                    mongo_update(build_object(prefix['prefix'], v))
-            else:
-                prefix = v[0]['nlri']['prefix']
-                mongo_update(build_object(prefix, v))
-    except:
-        print(line)
-        db.bgp.drop()
-        db.bgp.create_index('next_hop_asn')
-        db.bgp.create_index('prefix')
-        db.bgp.create_index('origin_as')
-=======
 def main():
     """Read GoBGP RIB JSON update lists from stdin and send individual entries
     to be parsed and fed into Mongo."""
@@ -165,5 +135,4 @@
 
 
 if __name__ == "__main__":
-    sys.exit(main())
->>>>>>> ca248f01
+    sys.exit(main())